--- conflicted
+++ resolved
@@ -171,9 +171,6 @@
 
     Position numbers begin at padding_idx+1. Padding symbols are ignored.
     """
-<<<<<<< HEAD
-    mask = tensor.ne(padding_idx).int()
-=======
     # The series of casts and type-conversions here are carefully
     # balanced to both work with ONNX export and XLA. In particular XLA
     # prefers ints, cumsum defaults to output longs, and ONNX doesn't know
@@ -182,7 +179,6 @@
     #return (
     #    torch.cumsum(mask, dim=1).type_as(mask) * mask
     #).long() + padding_idx
->>>>>>> 734b14f0
     return (torch.cumsum(mask, dim=1) * mask).long() + padding_idx
 
 
