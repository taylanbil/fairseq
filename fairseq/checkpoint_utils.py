# Copyright (c) Facebook, Inc. and its affiliates.
#
# This source code is licensed under the MIT license found in the
# LICENSE file in the root directory of this source tree.

from collections import OrderedDict
from typing import Union
import collections
import logging
import os
import re
import traceback
import shutil

import torch
from torch.serialization import default_restore_location

from fairseq.models import FairseqEncoder, FairseqDecoder

import torch_xla.core.xla_model as xm


def save_checkpoint(args, trainer, epoch_itr, val_loss):
    from fairseq import distributed_utils, meters

    prev_best = getattr(save_checkpoint, 'best', val_loss)
    if val_loss is not None:
        best_function = max if args.maximize_best_checkpoint_metric else min
        save_checkpoint.best = best_function(val_loss, prev_best)

    if args.no_save or not distributed_utils.is_master(args):
        return

    def is_better(a, b):
        return a >= b if args.maximize_best_checkpoint_metric else a <= b

    write_timer = meters.StopwatchMeter()
    write_timer.start()

    epoch = epoch_itr.epoch
    end_of_epoch = epoch_itr.end_of_epoch()
    updates = trainer.get_num_updates()

    checkpoint_conds = collections.OrderedDict()
    checkpoint_conds['checkpoint{}.pt'.format(epoch)] = (
        end_of_epoch and not args.no_epoch_checkpoints and
        epoch % args.save_interval == 0
    )
    checkpoint_conds['checkpoint_{}_{}.pt'.format(epoch, updates)] = (
        not end_of_epoch and args.save_interval_updates > 0 and
        updates % args.save_interval_updates == 0
    )
    checkpoint_conds['checkpoint_best.pt'] = (
        val_loss is not None and
        (not hasattr(save_checkpoint, 'best') or is_better(val_loss, save_checkpoint.best))
    )
    checkpoint_conds['checkpoint_last.pt'] = not args.no_last_checkpoints

    extra_state = {
        'train_iterator': epoch_itr.state_dict(),
        'val_loss': val_loss,
    }
    if hasattr(save_checkpoint, 'best'):
        extra_state.update({'best': save_checkpoint.best})

    checkpoints = [os.path.join(args.save_dir, fn) for fn, cond in checkpoint_conds.items() if cond]

    if len(checkpoints) > 0:
        trainer.save_checkpoint(checkpoints[0], extra_state)
        for cp in checkpoints[1:]:
<<<<<<< HEAD
            if xm.is_master_ordinal():
                shutil.copyfile(checkpoints[0], cp)
=======
            try:
                from fairseq.fb_pathmgr import fb_pathmgr
                if getattr(args, 'use_gpu', True) or xm.is_master_ordinal():
                    fb_pathmgr.copy(checkpoints[0], cp, True)
            except (ModuleNotFoundError, ImportError):
                if getattr(args, 'use_gpu', True) or xm.is_master_ordinal():
                    shutil.copyfile(checkpoints[0], cp)
>>>>>>> 734b14f0
        write_timer.stop()
        print('| saved checkpoint {} (epoch {} @ {} updates) (writing took {} seconds)'.format(
            checkpoints[0], epoch, updates, write_timer.sum))

    if not end_of_epoch and args.keep_interval_updates > 0:
        # remove old checkpoints; checkpoints are sorted in descending order
        checkpoints = checkpoint_paths(
            args.save_dir, pattern=r'checkpoint_\d+_(\d+)\.pt',
        )
        for old_chk in checkpoints[args.keep_interval_updates:]:
            if os.path.lexists(old_chk):
                os.remove(old_chk)

    if args.keep_last_epochs > 0:
        # remove old epoch checkpoints; checkpoints are sorted in descending order
        checkpoints = checkpoint_paths(
            args.save_dir, pattern=r'checkpoint(\d+)\.pt',
        )
        for old_chk in checkpoints[args.keep_last_epochs:]:
            if os.path.lexists(old_chk):
                os.remove(old_chk)


<<<<<<< HEAD
def get_checkpoint_path(args):
    if os.path.isabs(args.restore_file):
        checkpoint_path = args.restore_file
    else:
        checkpoint_path = os.path.join(args.save_dir, args.restore_file)
    return checkpoint_path
=======
def load_checkpoint(args, trainer, data_selector=None):
    """Load a checkpoint and restore the training iterator."""
    # only one worker should attempt to create the required dir
    if args.distributed_rank == 0 or xm.is_master_ordinal():
        os.makedirs(args.save_dir, exist_ok=True)

    if args.restore_file == 'checkpoint_last.pt':
        checkpoint_path = os.path.join(args.save_dir, 'checkpoint_last.pt')
    else:
        checkpoint_path = args.restore_file
>>>>>>> 734b14f0


def load_checkpoint(args, trainer):
    """Load a checkpoint and restore the training iterator."""
    # only one worker should attempt to create the required dir
    if args.distributed_rank == 0 or xm.is_master_ordinal():
        os.makedirs(args.save_dir, exist_ok=True)

    checkpoint_path = get_checkpoint_path(args)
    extra_state = trainer.load_checkpoint(
        checkpoint_path,
        args.reset_optimizer,
        args.reset_lr_scheduler,
        eval(args.optimizer_overrides),
        reset_meters=args.reset_meters,
    )

    if (
        extra_state is not None
        and 'best' in extra_state
        and not args.reset_optimizer
        and not args.reset_meters
    ):
        save_checkpoint.best = extra_state['best']

    if extra_state is not None and not args.reset_dataloader:
        # restore iterator from checkpoint
        itr_state = extra_state['train_iterator']
        epoch_itr = trainer.get_train_iterator(epoch=itr_state['epoch'], load_dataset=True, data_selector=data_selector)
        epoch_itr.load_state_dict(itr_state)
    else:
        epoch_itr = trainer.get_train_iterator(epoch=0, load_dataset=True, data_selector=data_selector)

    trainer.lr_step(epoch_itr.epoch)

    return extra_state, epoch_itr


def load_checkpoint_to_cpu(path, arg_overrides=None):
    """Loads a checkpoint to CPU (with upgrading for backward compatibility)."""
    try:
        from fairseq.fb_pathmgr import fb_pathmgr
        with fb_pathmgr.open(path, "rb") as f:
            state = torch.load(
                f, map_location=lambda s, l: default_restore_location(s, 'cpu'),
            )
    except (ModuleNotFoundError, ImportError):
        # if path manager not found, continue with local file.
        state = torch.load(
            path, map_location=lambda s, l: default_restore_location(s, 'cpu'),
        )
    args = state['args']
    if arg_overrides is not None:
        for arg_name, arg_val in arg_overrides.items():
            setattr(args, arg_name, arg_val)
    state = _upgrade_state_dict(state)
    return state


def load_model_ensemble(filenames, arg_overrides=None, task=None):
    """Loads an ensemble of models.

    Args:
        filenames (List[str]): checkpoint files to load
        arg_overrides (Dict[str,Any], optional): override model args that
            were used during model training
        task (fairseq.tasks.FairseqTask, optional): task to use for loading
    """
    ensemble, args, _task = load_model_ensemble_and_task(filenames, arg_overrides, task)
    return ensemble, args


def load_model_ensemble_and_task(filenames, arg_overrides=None, task=None):
    from fairseq import tasks

    ensemble = []
    for filename in filenames:
        if not os.path.exists(filename):
            raise IOError('Model file not found: {}'.format(filename))
        state = load_checkpoint_to_cpu(filename, arg_overrides)

        args = state['args']
        if task is None:
            task = tasks.setup_task(args)

        # build model for ensemble
        model = task.build_model(args)
        model.load_state_dict(state['model'], strict=True, args=args)
        ensemble.append(model)
    return ensemble, args, task


def checkpoint_paths(path, pattern=r'checkpoint(\d+)\.pt'):
    """Retrieves all checkpoints found in `path` directory.

    Checkpoints are identified by matching filename to the specified pattern. If
    the pattern contains groups, the result will be sorted by the first group in
    descending order.
    """
    pt_regexp = re.compile(pattern)
    files = os.listdir(path)

    entries = []
    for i, f in enumerate(files):
        m = pt_regexp.fullmatch(f)
        if m is not None:
            idx = int(m.group(1)) if len(m.groups()) > 0 else i
            entries.append((idx, m.group(0)))
    return [os.path.join(path, x[1]) for x in sorted(entries, reverse=True)]


def torch_persistent_save(*args, **kwargs):
    for i in range(3):
        try:
            save_func = xm.save if kwargs.pop('xla', False) else torch.save
            return save_func(*args, **kwargs)
        except Exception:
            if i == 2:
                logging.error(traceback.format_exc())


def convert_state_dict_type(state_dict, ttype=torch.FloatTensor):
    if isinstance(state_dict, dict):
        cpu_dict = OrderedDict()
        for k, v in state_dict.items():
            cpu_dict[k] = convert_state_dict_type(v)
        return cpu_dict
    elif isinstance(state_dict, list):
        return [convert_state_dict_type(v) for v in state_dict]
    elif torch.is_tensor(state_dict):
        return state_dict.type(ttype)
    else:
        return state_dict


def save_state(
    filename, args, model_state_dict, criterion, optimizer, lr_scheduler,
    num_updates, optim_history=None, extra_state=None,
):
    from fairseq import utils
    if optim_history is None:
        optim_history = []
    if extra_state is None:
        extra_state = {}
    state_dict = {
        'args': args,
        'model': model_state_dict if model_state_dict else {},
        'optimizer_history': optim_history + [
            {
                'criterion_name': criterion.__class__.__name__,
                'optimizer_name': optimizer.__class__.__name__,
                'lr_scheduler_state': lr_scheduler.state_dict(),
                'num_updates': num_updates,
            }
        ],
        'extra_state': extra_state,
    }
    if utils.has_parameters(criterion):
        state_dict['criterion'] = criterion.state_dict()
    if not args.no_save_optimizer_state:
        state_dict['last_optimizer_state'] = convert_state_dict_type(optimizer.state_dict())
<<<<<<< HEAD
    torch_persistent_save(
        state_dict, filename, xla=not getattr(args, 'use_gpu', True)
    )
=======
    try:
        from fairseq.fb_pathmgr import fb_pathmgr
        with fb_pathmgr.open(filename, "wb") as f:
            torch_persistent_save(
                state_dict, f, xla=not getattr(args, 'use_gpu', True)
            )
    except (ModuleNotFoundError, ImportError):
        # if path manager not found, continue with local file.
        torch_persistent_save(
            state_dict, filename, xla=not getattr(args, 'use_gpu', True)
        )
>>>>>>> 734b14f0


def _upgrade_state_dict(state):
    """Helper for upgrading old model checkpoints."""
    from fairseq import models, registry, tasks

    # add optimizer_history
    if 'optimizer_history' not in state:
        state['optimizer_history'] = [
            {
                'criterion_name': 'CrossEntropyCriterion',
                'best_loss': state['best_loss'],
            },
        ]
        state['last_optimizer_state'] = state['optimizer']
        del state['optimizer']
        del state['best_loss']
    # move extra_state into sub-dictionary
    if 'epoch' in state and 'extra_state' not in state:
        state['extra_state'] = {
            'epoch': state['epoch'],
            'batch_offset': state['batch_offset'],
            'val_loss': state['val_loss'],
        }
        del state['epoch']
        del state['batch_offset']
        del state['val_loss']
    # reduce optimizer history's memory usage (only keep the last state)
    if 'optimizer' in state['optimizer_history'][-1]:
        state['last_optimizer_state'] = state['optimizer_history'][-1]['optimizer']
        for optim_hist in state['optimizer_history']:
            del optim_hist['optimizer']
    # record the optimizer class name
    if 'optimizer_name' not in state['optimizer_history'][-1]:
        state['optimizer_history'][-1]['optimizer_name'] = 'FairseqNAG'
    # move best_loss into lr_scheduler_state
    if 'lr_scheduler_state' not in state['optimizer_history'][-1]:
        state['optimizer_history'][-1]['lr_scheduler_state'] = {
            'best': state['optimizer_history'][-1]['best_loss'],
        }
        del state['optimizer_history'][-1]['best_loss']
    # keep track of number of updates
    if 'num_updates' not in state['optimizer_history'][-1]:
        state['optimizer_history'][-1]['num_updates'] = 0
    # old model checkpoints may not have separate source/target positions
    if hasattr(state['args'], 'max_positions') and not hasattr(state['args'], 'max_source_positions'):
        state['args'].max_source_positions = state['args'].max_positions
        state['args'].max_target_positions = state['args'].max_positions
    # use stateful training data iterator
    if 'train_iterator' not in state['extra_state']:
        state['extra_state']['train_iterator'] = {
            'epoch': state['extra_state']['epoch'],
            'iterations_in_epoch': state['extra_state'].get('batch_offset', 0),
        }
    # default to translation task
    if not hasattr(state['args'], 'task'):
        state['args'].task = 'translation'

    # set any missing default values in the task, model or other registries
    registry.set_defaults(state['args'], tasks.TASK_REGISTRY[state['args'].task])
    registry.set_defaults(state['args'], models.ARCH_MODEL_REGISTRY[state['args'].arch])
    for registry_name, REGISTRY in registry.REGISTRIES.items():
        choice = getattr(state['args'], registry_name, None)
        if choice is not None:
            cls = REGISTRY['registry'][choice]
            registry.set_defaults(state['args'], cls)

    return state


def prune_state_dict(state_dict, args):
    """Prune the given state_dict if desired for LayerDrop
    (https://arxiv.org/abs/1909.11556).

    Training with LayerDrop allows models to be robust to pruning at inference
    time. This function prunes state_dict to allow smaller models to be loaded
    from a larger model and re-maps the existing state_dict for this to occur.

    It's called by functions that load models from checkpoints and does not
    need to be called directly.
    """
    if not args or args.arch == "ptt_transformer":
        # args should not be none, but don't crash if it is.
        return state_dict

    encoder_layers_to_keep = args.encoder_layers_to_keep if "encoder_layers_to_keep" in vars(args) else None
    decoder_layers_to_keep = args.decoder_layers_to_keep if "decoder_layers_to_keep" in vars(args) else None

    if not encoder_layers_to_keep and not decoder_layers_to_keep:
        return state_dict

    # apply pruning
    print("| Pruning model to specified layer configuration - this works best if the model was trained with LayerDrop")

    def create_pruning_pass(layers_to_keep, layer_name):
        keep_layers = sorted([int(layer_string) for layer_string in layers_to_keep.split(",")])
        mapping_dict = {}
        for i in range(len(keep_layers)):
            mapping_dict[str(keep_layers[i])] = str(i)

        regex = re.compile("^{layer}.*\.layers\.(\d+)".format(layer=layer_name))
        return {
            "substitution_regex": regex,
            "mapping_dict": mapping_dict
        }

    pruning_passes = []
    if encoder_layers_to_keep:
        pruning_passes.append(create_pruning_pass(encoder_layers_to_keep, "encoder"))
    if decoder_layers_to_keep:
        pruning_passes.append(create_pruning_pass(decoder_layers_to_keep, "decoder"))

    new_state_dict = {}
    for layer_name in state_dict.keys():
        match = re.search("\.layers\.(\d+)\.", layer_name)
        # if layer has no number in it, it is a supporting layer, such as an
        # embedding
        if not match:
            new_state_dict[layer_name] = state_dict[layer_name]
            continue

        # otherwise, layer should be pruned.
        original_layer_number = match.group(1)
        # figure out which mapping dict to replace from
        for pruning_pass in pruning_passes:
            if original_layer_number in pruning_pass["mapping_dict"] and pruning_pass["substitution_regex"].search(layer_name):
                new_layer_number = pruning_pass["mapping_dict"][original_layer_number]
                substitution_match = pruning_pass["substitution_regex"].search(layer_name)
                new_state_key = layer_name[:substitution_match.start(1)] + new_layer_number + layer_name[substitution_match.end(1):]
                new_state_dict[new_state_key] = state_dict[layer_name]

    return new_state_dict


def load_pretrained_component_from_model(
    component: Union[FairseqEncoder, FairseqDecoder], checkpoint: str
):
    """
    Load a pretrained FairseqEncoder or FairseqDecoder from checkpoint into the
    provided `component` object. If state_dict fails to load, there may be a
    mismatch in the architecture of the corresponding `component` found in the
    `checkpoint` file.
    """
    if not os.path.exists(checkpoint):
        raise IOError('Model file not found: {}'.format(checkpoint))
    state = load_checkpoint_to_cpu(checkpoint)
    if isinstance(component, FairseqEncoder):
        component_type = "encoder"
    elif isinstance(component, FairseqDecoder):
        component_type = "decoder"
    else:
        raise ValueError(
            "component to load must be either a FairseqEncoder or "
            "FairseqDecoder. Loading other component types are not supported."
        )
    component_state_dict = OrderedDict()
    for key in state["model"].keys():
        if key.startswith(component_type):
            # encoder.input_layers.0.0.weight --> input_layers.0.0.weight
            component_subkey = key[len(component_type) + 1:]
            component_state_dict[component_subkey] = state["model"][key]
    component.load_state_dict(component_state_dict, strict=True)
    return component


def verify_checkpoint_directory(save_dir: str) -> None:
    if not os.path.exists(save_dir):
        os.makedirs(save_dir, exist_ok=True)
    temp_file_path = os.path.join(save_dir, 'dummy')
    try:
        with open(temp_file_path, 'w'):
            pass
    except OSError as e:
        print('| Unable to access checkpoint save directory: {}'.format(save_dir))
        raise e
    else:
        os.remove(temp_file_path)<|MERGE_RESOLUTION|>--- conflicted
+++ resolved
@@ -68,10 +68,6 @@
     if len(checkpoints) > 0:
         trainer.save_checkpoint(checkpoints[0], extra_state)
         for cp in checkpoints[1:]:
-<<<<<<< HEAD
-            if xm.is_master_ordinal():
-                shutil.copyfile(checkpoints[0], cp)
-=======
             try:
                 from fairseq.fb_pathmgr import fb_pathmgr
                 if getattr(args, 'use_gpu', True) or xm.is_master_ordinal():
@@ -79,7 +75,6 @@
             except (ModuleNotFoundError, ImportError):
                 if getattr(args, 'use_gpu', True) or xm.is_master_ordinal():
                     shutil.copyfile(checkpoints[0], cp)
->>>>>>> 734b14f0
         write_timer.stop()
         print('| saved checkpoint {} (epoch {} @ {} updates) (writing took {} seconds)'.format(
             checkpoints[0], epoch, updates, write_timer.sum))
@@ -103,14 +98,6 @@
                 os.remove(old_chk)
 
 
-<<<<<<< HEAD
-def get_checkpoint_path(args):
-    if os.path.isabs(args.restore_file):
-        checkpoint_path = args.restore_file
-    else:
-        checkpoint_path = os.path.join(args.save_dir, args.restore_file)
-    return checkpoint_path
-=======
 def load_checkpoint(args, trainer, data_selector=None):
     """Load a checkpoint and restore the training iterator."""
     # only one worker should attempt to create the required dir
@@ -121,7 +108,6 @@
         checkpoint_path = os.path.join(args.save_dir, 'checkpoint_last.pt')
     else:
         checkpoint_path = args.restore_file
->>>>>>> 734b14f0
 
 
 def load_checkpoint(args, trainer):
@@ -283,11 +269,6 @@
         state_dict['criterion'] = criterion.state_dict()
     if not args.no_save_optimizer_state:
         state_dict['last_optimizer_state'] = convert_state_dict_type(optimizer.state_dict())
-<<<<<<< HEAD
-    torch_persistent_save(
-        state_dict, filename, xla=not getattr(args, 'use_gpu', True)
-    )
-=======
     try:
         from fairseq.fb_pathmgr import fb_pathmgr
         with fb_pathmgr.open(filename, "wb") as f:
@@ -299,7 +280,6 @@
         torch_persistent_save(
             state_dict, filename, xla=not getattr(args, 'use_gpu', True)
         )
->>>>>>> 734b14f0
 
 
 def _upgrade_state_dict(state):
