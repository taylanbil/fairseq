--- conflicted
+++ resolved
@@ -69,23 +69,9 @@
         lprobs = model.get_normalized_probs(net_output, log_probs=True)
         lprobs = lprobs.view(-1, lprobs.size(-1))
         target = model.get_targets(sample, net_output).view(-1, 1)
-<<<<<<< HEAD
-        non_pad_mask = target.ne(self.padding_idx)
-        if reduce:
-            nll_loss = -lprobs.gather(dim=-1, index=target).masked_fill_(~non_pad_mask, 0.0)
-            nll_loss = nll_loss.sum()
-            smooth_loss = -lprobs.sum(dim=-1, keepdim=True).masked_fill_(~non_pad_mask, 0.0)
-            smooth_loss = smooth_loss.sum()
-        else:
-            nll_loss = -lprobs.gather(dim=-1, index=target)[non_pad_mask]
-            smooth_loss = -lprobs.sum(dim=-1, keepdim=True)[non_pad_mask]
-        eps_i = self.eps / lprobs.size(-1)
-        loss = (1. - self.eps) * nll_loss + eps_i * smooth_loss
-=======
         loss, nll_loss = label_smoothed_nll_loss(
             lprobs, target, self.eps, ignore_index=self.padding_idx, reduce=reduce,
         )
->>>>>>> 734b14f0
         return loss, nll_loss
 
     @staticmethod
