# Copyright (c) 2017-present, Facebook, Inc.
# All rights reserved.
#
# This source code is licensed under the license found in the LICENSE file in
# the root directory of this source tree. An additional grant of patent rights
# can be found in the PATENTS file in the same directory.

import math

import torch
import torch.nn as nn
import torch.nn.functional as F

from fairseq import options, utils
from fairseq.models import (
    FairseqEncoder,
    FairseqIncrementalDecoder,
    FairseqEncoderDecoderModel,
    register_model,
    register_model_architecture,
)
from fairseq.modules import (
    AdaptiveSoftmax,
    LayerNorm,
    MultiheadAttention,
    PositionalEmbedding,
    SinusoidalPositionalEmbedding,
)

DEFAULT_MAX_SOURCE_POSITIONS = 1024
DEFAULT_MAX_TARGET_POSITIONS = 1024


@register_model('transformer')
class TransformerModel(FairseqEncoderDecoderModel):
    """
    Transformer model from `"Attention Is All You Need" (Vaswani, et al, 2017)
    <https://arxiv.org/abs/1706.03762>`_.

    Args:
        encoder (TransformerEncoder): the encoder
        decoder (TransformerDecoder): the decoder

    The Transformer model provides the following named architectures and
    command-line arguments:

    .. argparse::
        :ref: fairseq.models.transformer_parser
        :prog:
    """

    @classmethod
    def hub_models(cls):
        return {
            'transformer.wmt14.en-fr': 'https://dl.fbaipublicfiles.com/fairseq/models/wmt14.en-fr.joined-dict.transformer.tar.bz2',
            'transformer.wmt16.en-de': 'https://dl.fbaipublicfiles.com/fairseq/models/wmt16.en-de.joined-dict.transformer.tar.bz2',
            'transformer.wmt18.en-de': 'https://dl.fbaipublicfiles.com/fairseq/models/wmt18.en-de.ensemble.tar.gz',
        }

    def __init__(self, encoder, decoder):
        super().__init__(encoder, decoder)

    @staticmethod
    def add_args(parser):
        """Add model-specific arguments to the parser."""
        # fmt: off
        parser.add_argument('--activation-fn',
                            choices=utils.get_available_activation_fns(),
                            help='activation function to use')
        parser.add_argument('--dropout', type=float, metavar='D',
                            help='dropout probability')
        parser.add_argument('--attention-dropout', type=float, metavar='D',
                            help='dropout probability for attention weights')
        parser.add_argument('--activation-dropout', '--relu-dropout', type=float, metavar='D',
                            help='dropout probability after activation in FFN.')
        parser.add_argument('--encoder-embed-path', type=str, metavar='STR',
                            help='path to pre-trained encoder embedding')
        parser.add_argument('--encoder-embed-dim', type=int, metavar='N',
                            help='encoder embedding dimension')
        parser.add_argument('--encoder-ffn-embed-dim', type=int, metavar='N',
                            help='encoder embedding dimension for FFN')
        parser.add_argument('--encoder-layers', type=int, metavar='N',
                            help='num encoder layers')
        parser.add_argument('--encoder-attention-heads', type=int, metavar='N',
                            help='num encoder attention heads')
        parser.add_argument('--encoder-normalize-before', action='store_true',
                            help='apply layernorm before each encoder block')
        parser.add_argument('--encoder-learned-pos', action='store_true',
                            help='use learned positional embeddings in the encoder')
        parser.add_argument('--decoder-embed-path', type=str, metavar='STR',
                            help='path to pre-trained decoder embedding')
        parser.add_argument('--decoder-embed-dim', type=int, metavar='N',
                            help='decoder embedding dimension')
        parser.add_argument('--decoder-ffn-embed-dim', type=int, metavar='N',
                            help='decoder embedding dimension for FFN')
        parser.add_argument('--decoder-layers', type=int, metavar='N',
                            help='num decoder layers')
        parser.add_argument('--decoder-attention-heads', type=int, metavar='N',
                            help='num decoder attention heads')
        parser.add_argument('--decoder-learned-pos', action='store_true',
                            help='use learned positional embeddings in the decoder')
        parser.add_argument('--decoder-normalize-before', action='store_true',
                            help='apply layernorm before each decoder block')
        parser.add_argument('--share-decoder-input-output-embed', action='store_true',
                            help='share decoder input and output embeddings')
        parser.add_argument('--share-all-embeddings', action='store_true',
                            help='share encoder, decoder and output embeddings'
                                 ' (requires shared dictionary and embed dim)')
        parser.add_argument('--no-token-positional-embeddings', default=False, action='store_true',
                            help='if set, disables positional embeddings (outside self attention)')
        parser.add_argument('--adaptive-softmax-cutoff', metavar='EXPR',
                            help='comma separated list of adaptive softmax cutoff points. '
                                 'Must be used with adaptive_loss criterion'),
        parser.add_argument('--adaptive-softmax-dropout', type=float, metavar='D',
                            help='sets adaptive softmax dropout for the tail projections')
        # fmt: on

    @classmethod
    def build_model(cls, args, task):
        """Build a new model instance."""

        # make sure all arguments are present in older models
        base_architecture(args)

        if not hasattr(args, 'max_source_positions'):
            args.max_source_positions = DEFAULT_MAX_SOURCE_POSITIONS
        if not hasattr(args, 'max_target_positions'):
            args.max_target_positions = DEFAULT_MAX_TARGET_POSITIONS

        src_dict, tgt_dict = task.source_dictionary, task.target_dictionary

        def build_embedding(dictionary, embed_dim, path=None):
            num_embeddings = len(dictionary)
            padding_idx = dictionary.pad()
            emb = Embedding(num_embeddings, embed_dim, padding_idx)
            # if provided, load from preloaded dictionaries
            if path:
                embed_dict = utils.parse_embedding(path)
                utils.load_embedding(embed_dict, dictionary, emb)
            return emb

        if args.share_all_embeddings:
            if src_dict != tgt_dict:
                raise ValueError('--share-all-embeddings requires a joined dictionary')
            if args.encoder_embed_dim != args.decoder_embed_dim:
                raise ValueError(
                    '--share-all-embeddings requires --encoder-embed-dim to match --decoder-embed-dim')
            if args.decoder_embed_path and (
                    args.decoder_embed_path != args.encoder_embed_path):
                raise ValueError('--share-all-embeddings not compatible with --decoder-embed-path')
            encoder_embed_tokens = build_embedding(
                src_dict, args.encoder_embed_dim, args.encoder_embed_path
            )
            decoder_embed_tokens = encoder_embed_tokens
            args.share_decoder_input_output_embed = True
        else:
            encoder_embed_tokens = build_embedding(
                src_dict, args.encoder_embed_dim, args.encoder_embed_path
            )
            decoder_embed_tokens = build_embedding(
                tgt_dict, args.decoder_embed_dim, args.decoder_embed_path
            )

        encoder = cls.build_encoder(args, src_dict, encoder_embed_tokens)
        decoder = cls.build_decoder(args, tgt_dict, decoder_embed_tokens)
        return TransformerModel(encoder, decoder)

    @classmethod
    def build_encoder(cls, args, src_dict, embed_tokens):
        return TransformerEncoder(args, src_dict, embed_tokens)

    @classmethod
    def build_decoder(cls, args, tgt_dict, embed_tokens):
        return TransformerDecoder(args, tgt_dict, embed_tokens)


class TransformerEncoder(FairseqEncoder):
    """
    Transformer encoder consisting of *args.encoder_layers* layers. Each layer
    is a :class:`TransformerEncoderLayer`.

    Args:
        args (argparse.Namespace): parsed command-line arguments
        dictionary (~fairseq.data.Dictionary): encoding dictionary
        embed_tokens (torch.nn.Embedding): input embedding
    """

    def __init__(self, args, dictionary, embed_tokens):
        super().__init__(dictionary)
        self.register_buffer('version', torch.Tensor([3]))

        self.dropout = args.dropout

        embed_dim = embed_tokens.embedding_dim
        self.padding_idx = embed_tokens.padding_idx
        self.max_source_positions = args.max_source_positions

        self.embed_tokens = embed_tokens
        self.embed_scale = math.sqrt(embed_dim)
        self.embed_positions = PositionalEmbedding(
            args.max_source_positions, embed_dim, self.padding_idx,
            learned=args.encoder_learned_pos,
        ) if not args.no_token_positional_embeddings else None

        self.layers = nn.ModuleList([])
        self.layers.extend([
            TransformerEncoderLayer(args)
            for i in range(args.encoder_layers)
        ])

        if args.encoder_normalize_before:
            self.layer_norm = LayerNorm(embed_dim)
        else:
            self.layer_norm = None

    def forward(self, src_tokens, src_lengths):
        """
        Args:
            src_tokens (LongTensor): tokens in the source language of shape
                `(batch, src_len)`
            src_lengths (torch.LongTensor): lengths of each source sentence of
                shape `(batch)`

        Returns:
            dict:
                - **encoder_out** (Tensor): the last encoder layer's output of
                  shape `(src_len, batch, embed_dim)`
                - **encoder_padding_mask** (ByteTensor): the positions of
                  padding elements of shape `(batch, src_len)`
        """
        # embed tokens and positions
        x = self.embed_scale * self.embed_tokens(src_tokens)
        if self.embed_positions is not None:
            x += self.embed_positions(src_tokens)
        x = F.dropout(x, p=self.dropout, training=self.training)

        # B x T x C -> T x B x C
        x = x.transpose(0, 1)

        # compute padding mask
        encoder_padding_mask = src_tokens.eq(self.padding_idx)
        if not encoder_padding_mask.any():
            encoder_padding_mask = None

        # encoder layers
        for layer in self.layers:
            x = layer(x, encoder_padding_mask)

        if self.layer_norm:
            x = self.layer_norm(x)

        return {
            'encoder_out': x,  # T x B x C
            'encoder_padding_mask': encoder_padding_mask,  # B x T
        }

    def reorder_encoder_out(self, encoder_out, new_order):
        """
        Reorder encoder output according to *new_order*.

        Args:
            encoder_out: output from the ``forward()`` method
            new_order (LongTensor): desired order

        Returns:
            *encoder_out* rearranged according to *new_order*
        """
        if encoder_out['encoder_out'] is not None:
            encoder_out['encoder_out'] = \
                encoder_out['encoder_out'].index_select(1, new_order)
        if encoder_out['encoder_padding_mask'] is not None:
            encoder_out['encoder_padding_mask'] = \
                encoder_out['encoder_padding_mask'].index_select(0, new_order)
        return encoder_out

    def max_positions(self):
        """Maximum input length supported by the encoder."""
        if self.embed_positions is None:
            return self.max_source_positions
        return min(self.max_source_positions, self.embed_positions.max_positions())

    def upgrade_state_dict_named(self, state_dict, name):
        """Upgrade a (possibly old) state dict for new versions of fairseq."""
        if isinstance(self.embed_positions, SinusoidalPositionalEmbedding):
            weights_key = '{}.embed_positions.weights'.format(name)
            if weights_key in state_dict:
                del state_dict[weights_key]
            state_dict['{}.embed_positions._float_tensor'.format(name)] = torch.FloatTensor(1)
        for i in range(len(self.layers)):
            # update layer norms
            self.layers[i].upgrade_state_dict_named(state_dict, "{}.layers.{}".format(name, i))

        version_key = '{}.version'.format(name)
        if utils.item(state_dict.get(version_key, torch.Tensor([1]))[0]) < 2:
            # earlier checkpoints did not normalize after the stack of layers
            self.layer_norm = None
            self.normalize = False
            state_dict[version_key] = torch.Tensor([1])
        return state_dict


class TransformerDecoder(FairseqIncrementalDecoder):
    """
    Transformer decoder consisting of *args.decoder_layers* layers. Each layer
    is a :class:`TransformerDecoderLayer`.

    Args:
        args (argparse.Namespace): parsed command-line arguments
        dictionary (~fairseq.data.Dictionary): decoding dictionary
        embed_tokens (torch.nn.Embedding): output embedding
        no_encoder_attn (bool, optional): whether to attend to encoder outputs
            (default: False).
    """

    def __init__(self, args, dictionary, embed_tokens, no_encoder_attn=False):
        super().__init__(dictionary)
        self.register_buffer('version', torch.Tensor([3]))

        self.dropout = args.dropout
        self.share_input_output_embed = args.share_decoder_input_output_embed

        input_embed_dim = embed_tokens.embedding_dim
        embed_dim = args.decoder_embed_dim
        self.output_embed_dim = args.decoder_output_dim

        padding_idx = embed_tokens.padding_idx
        self.max_target_positions = args.max_target_positions

        self.embed_tokens = embed_tokens
        self.embed_scale = math.sqrt(embed_dim)  # todo: try with input_embed_dim

        self.project_in_dim = Linear(input_embed_dim, embed_dim, bias=False) if embed_dim != input_embed_dim else None

        self.embed_positions = PositionalEmbedding(
            args.max_target_positions, embed_dim, padding_idx,
            learned=args.decoder_learned_pos,
        ) if not args.no_token_positional_embeddings else None

        self.layers = nn.ModuleList([])
        self.layers.extend([
            TransformerDecoderLayer(args, no_encoder_attn)
            for _ in range(args.decoder_layers)
        ])

        self.adaptive_softmax = None

        self.project_out_dim = Linear(embed_dim, self.output_embed_dim, bias=False) \
            if embed_dim != self.output_embed_dim and not args.tie_adaptive_weights else None

        if args.adaptive_softmax_cutoff is not None:
            self.adaptive_softmax = AdaptiveSoftmax(
                len(dictionary),
                self.output_embed_dim,
                options.eval_str_list(args.adaptive_softmax_cutoff, type=int),
                dropout=args.adaptive_softmax_dropout,
                adaptive_inputs=embed_tokens if args.tie_adaptive_weights else None,
                factor=args.adaptive_softmax_factor,
                tie_proj=args.tie_adaptive_proj,
            )
        elif not self.share_input_output_embed:
            self.embed_out = nn.Parameter(torch.Tensor(len(dictionary), self.output_embed_dim))
            nn.init.normal_(self.embed_out, mean=0, std=self.output_embed_dim ** -0.5)

        if args.decoder_normalize_before and not getattr(args, 'no_decoder_final_norm', False):
            self.layer_norm = LayerNorm(embed_dim)
        else:
            self.layer_norm = None

    def forward(self, prev_output_tokens, encoder_out=None, incremental_state=None, **unused):
        """
        Args:
            prev_output_tokens (LongTensor): previous decoder outputs of shape
                `(batch, tgt_len)`, for input feeding/teacher forcing
            encoder_out (Tensor, optional): output from the encoder, used for
                encoder-side attention
            incremental_state (dict): dictionary used for storing state during
                :ref:`Incremental decoding`

        Returns:
            tuple:
                - the decoder's output of shape `(batch, tgt_len, vocab)`
                - a dictionary with any model-specific outputs
        """
        x, extra = self.extract_features(prev_output_tokens, encoder_out, incremental_state)
        x = self.output_layer(x)
        return x, extra

    def extract_features(self, prev_output_tokens, encoder_out=None, incremental_state=None, **unused):
        """
        Similar to *forward* but only return features.

        Returns:
            tuple:
                - the decoder's features of shape `(batch, tgt_len, embed_dim)`
                - a dictionary with any model-specific outputs
        """
        # embed positions
        positions = self.embed_positions(
            prev_output_tokens,
            incremental_state=incremental_state,
        ) if self.embed_positions is not None else None

        if incremental_state is not None:
            prev_output_tokens = prev_output_tokens[:, -1:]
            if positions is not None:
                positions = positions[:, -1:]

        # embed tokens and positions
        x = self.embed_scale * self.embed_tokens(prev_output_tokens)

        if self.project_in_dim is not None:
            x = self.project_in_dim(x)

        if positions is not None:
            x += positions
        x = F.dropout(x, p=self.dropout, training=self.training)

        # B x T x C -> T x B x C
        x = x.transpose(0, 1)
        attn = None

        inner_states = [x]

        # decoder layers
        for layer in self.layers:
            x, attn = layer(
                x,
                encoder_out['encoder_out'] if encoder_out is not None else None,
                encoder_out['encoder_padding_mask'] if encoder_out is not None else None,
                incremental_state,
                self_attn_mask=self.buffered_future_mask(x) if incremental_state is None else None,
            )
            inner_states.append(x)

        if self.layer_norm:
            x = self.layer_norm(x)

        # T x B x C -> B x T x C
        x = x.transpose(0, 1)

        if self.project_out_dim is not None:
            x = self.project_out_dim(x)

        return x, {'attn': attn, 'inner_states': inner_states}

    def output_layer(self, features, **kwargs):
        """Project features to the vocabulary size."""
        if self.adaptive_softmax is None:
            # project back to size of vocabulary
            if self.share_input_output_embed:
                return F.linear(features, self.embed_tokens.weight)
            else:
                return F.linear(features, self.embed_out)
        else:
            return features

    def max_positions(self):
        """Maximum output length supported by the decoder."""
        if self.embed_positions is None:
            return self.max_target_positions
        return min(self.max_target_positions, self.embed_positions.max_positions())

    def buffered_future_mask(self, tensor):
        dim = tensor.size(0)
        if not hasattr(self, '_future_mask') or self._future_mask is None or self._future_mask.device != tensor.device:
            dim2 = dim * 2
<<<<<<< HEAD
            print('buffered_future_mask: I got {}*2={} as my initial dimension').format(dim, dim2)
            self._future_mask = torch.triu(utils.fill_with_neg_inf(tensor.new(dim2, dim2)), 1)
        else:
          print('buffered_future_mask: I got {} as input dimension.'.format(dim))
=======
            self._future_mask = torch.triu(utils.fill_with_neg_inf(tensor.new(dim2, dim2)), 1)
>>>>>>> 20d92b8a

        #  dim = tensor.size(0)
        #  if not hasattr(self, '_future_mask') or self._future_mask is None or self._future_mask.device != tensor.device:
            #  self._future_mask = torch.triu(utils.fill_with_neg_inf(tensor.new(dim, dim)), 1)
        #  if self._future_mask.size(0) < dim:
            #  self._future_mask = torch.triu(utils.fill_with_neg_inf(self._future_mask.resize_(dim, dim)), 1)
<<<<<<< HEAD
=======

>>>>>>> 20d92b8a
        return self._future_mask[:dim, :dim]

    def upgrade_state_dict_named(self, state_dict, name):
        """Upgrade a (possibly old) state dict for new versions of fairseq."""
        if isinstance(self.embed_positions, SinusoidalPositionalEmbedding):
            weights_key = '{}.embed_positions.weights'.format(name)
            if weights_key in state_dict:
                del state_dict[weights_key]
            state_dict['{}.embed_positions._float_tensor'.format(name)] = torch.FloatTensor(1)

        for i in range(len(self.layers)):
            # update layer norms
            layer_norm_map = {
                '0': 'self_attn_layer_norm',
                '1': 'encoder_attn_layer_norm',
                '2': 'final_layer_norm'
            }
            for old, new in layer_norm_map.items():
                for m in ('weight', 'bias'):
                    k = '{}.layers.{}.layer_norms.{}.{}'.format(name, i, old, m)
                    if k in state_dict:
                        state_dict['{}.layers.{}.{}.{}'.format(name, i, new, m)] = state_dict[k]
                        del state_dict[k]

        version_key = '{}.version'.format(name)
        if utils.item(state_dict.get(version_key, torch.Tensor([1]))[0]) < 2:
            # earlier checkpoints did not normalize after the stack of layers
            self.layer_norm = None
            self.normalize = False
            state_dict[version_key] = torch.Tensor([1])

        return state_dict


class TransformerEncoderLayer(nn.Module):
    """Encoder layer block.

    In the original paper each operation (multi-head attention or FFN) is
    postprocessed with: `dropout -> add residual -> layernorm`. In the
    tensor2tensor code they suggest that learning is more robust when
    preprocessing each layer with layernorm and postprocessing with:
    `dropout -> add residual`. We default to the approach in the paper, but the
    tensor2tensor approach can be enabled by setting
    *args.encoder_normalize_before* to ``True``.

    Args:
        args (argparse.Namespace): parsed command-line arguments
    """

    def __init__(self, args):
        super().__init__()
        self.embed_dim = args.encoder_embed_dim
        self.self_attn = MultiheadAttention(
            self.embed_dim, args.encoder_attention_heads,
            dropout=args.attention_dropout, self_attention=True
        )
        self.self_attn_layer_norm = LayerNorm(self.embed_dim)
        self.dropout = args.dropout
        self.activation_fn = utils.get_activation_fn(
            activation=getattr(args, 'activation_fn', 'relu')
        )
        self.activation_dropout = getattr(args, 'activation_dropout', 0)
        if self.activation_dropout == 0:
            # for backwards compatibility with models that use args.relu_dropout
            self.activation_dropout = getattr(args, 'relu_dropout', 0)
        self.normalize_before = args.encoder_normalize_before
        self.fc1 = Linear(self.embed_dim, args.encoder_ffn_embed_dim)
        self.fc2 = Linear(args.encoder_ffn_embed_dim, self.embed_dim)
        self.final_layer_norm = LayerNorm(self.embed_dim)

    def upgrade_state_dict_named(self, state_dict, name):
        """
        Rename layer norm states from `...layer_norms.0.weight` to
        `...self_attn_layer_norm.weight` and `...layer_norms.1.weight` to
        `...final_layer_norm.weight`
        """
        layer_norm_map = {
            '0': 'self_attn_layer_norm',
            '1': 'final_layer_norm'
        }
        for old, new in layer_norm_map.items():
            for m in ('weight', 'bias'):
                k = '{}.layer_norms.{}.{}'.format(name, old, m)
                if k in state_dict:
                    state_dict[
                        '{}.{}.{}'.format(name, new, m)
                    ] = state_dict[k]
                    del state_dict[k]

    def forward(self, x, encoder_padding_mask):
        """
        Args:
            x (Tensor): input to the layer of shape `(seq_len, batch, embed_dim)`
            encoder_padding_mask (ByteTensor): binary ByteTensor of shape
                `(batch, src_len)` where padding elements are indicated by ``1``.

        Returns:
            encoded output of shape `(batch, src_len, embed_dim)`
        """
        residual = x
        x = self.maybe_layer_norm(self.self_attn_layer_norm, x, before=True)
        x, _ = self.self_attn(query=x, key=x, value=x, key_padding_mask=encoder_padding_mask)
        x = F.dropout(x, p=self.dropout, training=self.training)
        x = residual + x
        x = self.maybe_layer_norm(self.self_attn_layer_norm, x, after=True)

        residual = x
        x = self.maybe_layer_norm(self.final_layer_norm, x, before=True)
        x = self.activation_fn(self.fc1(x))
        x = F.dropout(x, p=self.activation_dropout, training=self.training)
        x = self.fc2(x)
        x = F.dropout(x, p=self.dropout, training=self.training)
        x = residual + x
        x = self.maybe_layer_norm(self.final_layer_norm, x, after=True)
        return x

    def maybe_layer_norm(self, layer_norm, x, before=False, after=False):
        assert before ^ after
        if after ^ self.normalize_before:
            return layer_norm(x)
        else:
            return x


class TransformerDecoderLayer(nn.Module):
    """Decoder layer block.

    In the original paper each operation (multi-head attention, encoder
    attention or FFN) is postprocessed with: `dropout -> add residual ->
    layernorm`. In the tensor2tensor code they suggest that learning is more
    robust when preprocessing each layer with layernorm and postprocessing with:
    `dropout -> add residual`. We default to the approach in the paper, but the
    tensor2tensor approach can be enabled by setting
    *args.decoder_normalize_before* to ``True``.

    Args:
        args (argparse.Namespace): parsed command-line arguments
        no_encoder_attn (bool, optional): whether to attend to encoder outputs
            (default: False).
    """

    def __init__(self, args, no_encoder_attn=False, add_bias_kv=False, add_zero_attn=False):
        super().__init__()
        self.embed_dim = args.decoder_embed_dim
        self.self_attn = MultiheadAttention(
            embed_dim=self.embed_dim,
            num_heads=args.decoder_attention_heads,
            dropout=args.attention_dropout,
            add_bias_kv=add_bias_kv,
            add_zero_attn=add_zero_attn,
            self_attention=True
        )
        self.dropout = args.dropout
        self.activation_fn = utils.get_activation_fn(
            activation=getattr(args, 'activation_fn', 'relu')
        )
        self.activation_dropout = getattr(args, 'activation_dropout', 0)
        if self.activation_dropout == 0:
            # for backwards compatibility with models that use args.relu_dropout
            self.activation_dropout = getattr(args, 'relu_dropout', 0)
        self.normalize_before = args.decoder_normalize_before

        # use layerNorm rather than FusedLayerNorm for exporting.
        # char_inputs can be used to determint this.
        # TODO  remove this once we update apex with the fix
        export = getattr(args, 'char_inputs', False)
        self.self_attn_layer_norm = LayerNorm(self.embed_dim, export=export)

        if no_encoder_attn:
            self.encoder_attn = None
            self.encoder_attn_layer_norm = None
        else:
            self.encoder_attn = MultiheadAttention(
                self.embed_dim, args.decoder_attention_heads,
                dropout=args.attention_dropout, encoder_decoder_attention=True
            )
            self.encoder_attn_layer_norm = LayerNorm(self.embed_dim, export=export)

        self.fc1 = Linear(self.embed_dim, args.decoder_ffn_embed_dim)
        self.fc2 = Linear(args.decoder_ffn_embed_dim, self.embed_dim)

        self.final_layer_norm = LayerNorm(self.embed_dim, export=export)
        self.need_attn = True

        self.onnx_trace = False

    def prepare_for_onnx_export_(self):
        self.onnx_trace = True

    def forward(
        self,
        x,
        encoder_out=None,
        encoder_padding_mask=None,
        incremental_state=None,
        prev_self_attn_state=None,
        prev_attn_state=None,
        self_attn_mask=None,
        self_attn_padding_mask=None,
    ):
        """
        Args:
            x (Tensor): input to the layer of shape `(seq_len, batch, embed_dim)`
            encoder_padding_mask (ByteTensor): binary ByteTensor of shape
                `(batch, src_len)` where padding elements are indicated by ``1``.

        Returns:
            encoded output of shape `(batch, src_len, embed_dim)`
        """
        residual = x
        x = self.maybe_layer_norm(self.self_attn_layer_norm, x, before=True)
        if prev_self_attn_state is not None:
            if incremental_state is None:
                incremental_state = {}
            prev_key, prev_value = prev_self_attn_state
            saved_state = {"prev_key": prev_key, "prev_value": prev_value}
            self.self_attn._set_input_buffer(incremental_state, saved_state)
        x, attn = self.self_attn(
            query=x,
            key=x,
            value=x,
            key_padding_mask=self_attn_padding_mask,
            incremental_state=incremental_state,
            need_weights=False,
            attn_mask=self_attn_mask,
        )
        x = F.dropout(x, p=self.dropout, training=self.training)
        x = residual + x
        x = self.maybe_layer_norm(self.self_attn_layer_norm, x, after=True)

        if self.encoder_attn is not None:
            residual = x
            x = self.maybe_layer_norm(self.encoder_attn_layer_norm, x, before=True)
            if prev_attn_state is not None:
                if incremental_state is None:
                    incremental_state = {}
                prev_key, prev_value = prev_attn_state
                saved_state = {"prev_key": prev_key, "prev_value": prev_value}
                self.encoder_attn._set_input_buffer(incremental_state, saved_state)
            x, attn = self.encoder_attn(
                query=x,
                key=encoder_out,
                value=encoder_out,
                key_padding_mask=encoder_padding_mask,
                incremental_state=incremental_state,
                static_kv=True,
                need_weights=(not self.training and self.need_attn),
            )
            x = F.dropout(x, p=self.dropout, training=self.training)
            x = residual + x
            x = self.maybe_layer_norm(self.encoder_attn_layer_norm, x, after=True)

        residual = x
        x = self.maybe_layer_norm(self.final_layer_norm, x, before=True)
        x = self.activation_fn(self.fc1(x))
        x = F.dropout(x, p=self.activation_dropout, training=self.training)
        x = self.fc2(x)
        x = F.dropout(x, p=self.dropout, training=self.training)
        x = residual + x
        x = self.maybe_layer_norm(self.final_layer_norm, x, after=True)
        if self.onnx_trace and incremental_state is not None:
            saved_state = self.self_attn._get_input_buffer(incremental_state)
            self_attn_state = saved_state["prev_key"], saved_state["prev_value"]
            return x, attn, self_attn_state
        return x, attn

    def maybe_layer_norm(self, layer_norm, x, before=False, after=False):
        assert before ^ after
        if after ^ self.normalize_before:
            return layer_norm(x)
        else:
            return x

    def make_generation_fast_(self, need_attn=False, **kwargs):
        self.need_attn = need_attn


def Embedding(num_embeddings, embedding_dim, padding_idx):
    m = nn.Embedding(num_embeddings, embedding_dim, padding_idx=padding_idx)
    nn.init.normal_(m.weight, mean=0, std=embedding_dim ** -0.5)
    nn.init.constant_(m.weight[padding_idx], 0)
    return m


def Linear(in_features, out_features, bias=True):
    m = nn.Linear(in_features, out_features, bias)
    nn.init.xavier_uniform_(m.weight)
    if bias:
        nn.init.constant_(m.bias, 0.)
    return m


@register_model_architecture('transformer', 'transformer')
def base_architecture(args):
    args.encoder_embed_path = getattr(args, 'encoder_embed_path', None)
    args.encoder_embed_dim = getattr(args, 'encoder_embed_dim', 512)
    args.encoder_ffn_embed_dim = getattr(args, 'encoder_ffn_embed_dim', 2048)
    args.encoder_layers = getattr(args, 'encoder_layers', 6)
    args.encoder_attention_heads = getattr(args, 'encoder_attention_heads', 8)
    args.encoder_normalize_before = getattr(args, 'encoder_normalize_before', False)
    args.encoder_learned_pos = getattr(args, 'encoder_learned_pos', False)
    args.decoder_embed_path = getattr(args, 'decoder_embed_path', None)
    args.decoder_embed_dim = getattr(args, 'decoder_embed_dim', args.encoder_embed_dim)
    args.decoder_ffn_embed_dim = getattr(args, 'decoder_ffn_embed_dim', args.encoder_ffn_embed_dim)
    args.decoder_layers = getattr(args, 'decoder_layers', 6)
    args.decoder_attention_heads = getattr(args, 'decoder_attention_heads', 8)
    args.decoder_normalize_before = getattr(args, 'decoder_normalize_before', False)
    args.decoder_learned_pos = getattr(args, 'decoder_learned_pos', False)
    args.attention_dropout = getattr(args, 'attention_dropout', 0.)
    args.activation_dropout = getattr(args, 'activation_dropout', 0.)
    args.activation_fn = getattr(args, 'activation_fn', 'relu')
    args.dropout = getattr(args, 'dropout', 0.1)
    args.adaptive_softmax_cutoff = getattr(args, 'adaptive_softmax_cutoff', None)
    args.adaptive_softmax_dropout = getattr(args, 'adaptive_softmax_dropout', 0)
    args.share_decoder_input_output_embed = getattr(args, 'share_decoder_input_output_embed', False)
    args.share_all_embeddings = getattr(args, 'share_all_embeddings', False)
    args.no_token_positional_embeddings = getattr(args, 'no_token_positional_embeddings', False)
    args.adaptive_input = getattr(args, 'adaptive_input', False)

    args.decoder_output_dim = getattr(args, 'decoder_output_dim', args.decoder_embed_dim)
    args.decoder_input_dim = getattr(args, 'decoder_input_dim', args.decoder_embed_dim)


@register_model_architecture('transformer', 'transformer_iwslt_de_en')
def transformer_iwslt_de_en(args):
    args.encoder_embed_dim = getattr(args, 'encoder_embed_dim', 512)
    args.encoder_ffn_embed_dim = getattr(args, 'encoder_ffn_embed_dim', 1024)
    args.encoder_attention_heads = getattr(args, 'encoder_attention_heads', 4)
    args.encoder_layers = getattr(args, 'encoder_layers', 6)
    args.decoder_embed_dim = getattr(args, 'decoder_embed_dim', 512)
    args.decoder_ffn_embed_dim = getattr(args, 'decoder_ffn_embed_dim', 1024)
    args.decoder_attention_heads = getattr(args, 'decoder_attention_heads', 4)
    args.decoder_layers = getattr(args, 'decoder_layers', 6)
    base_architecture(args)


@register_model_architecture('transformer', 'transformer_wmt_en_de')
def transformer_wmt_en_de(args):
    base_architecture(args)


# parameters used in the "Attention Is All You Need" paper (Vaswani et al., 2017)
@register_model_architecture('transformer', 'transformer_vaswani_wmt_en_de_big')
def transformer_vaswani_wmt_en_de_big(args):
    args.encoder_embed_dim = getattr(args, 'encoder_embed_dim', 1024)
    args.encoder_ffn_embed_dim = getattr(args, 'encoder_ffn_embed_dim', 4096)
    args.encoder_attention_heads = getattr(args, 'encoder_attention_heads', 16)
    args.encoder_normalize_before = getattr(args, 'encoder_normalize_before', False)
    args.decoder_embed_dim = getattr(args, 'decoder_embed_dim', 1024)
    args.decoder_ffn_embed_dim = getattr(args, 'decoder_ffn_embed_dim', 4096)
    args.decoder_attention_heads = getattr(args, 'decoder_attention_heads', 16)
    args.dropout = getattr(args, 'dropout', 0.3)
    base_architecture(args)


@register_model_architecture('transformer', 'transformer_vaswani_wmt_en_fr_big')
def transformer_vaswani_wmt_en_fr_big(args):
    args.dropout = getattr(args, 'dropout', 0.1)
    transformer_vaswani_wmt_en_de_big(args)


@register_model_architecture('transformer', 'transformer_wmt_en_de_big')
def transformer_wmt_en_de_big(args):
    args.attention_dropout = getattr(args, 'attention_dropout', 0.1)
    transformer_vaswani_wmt_en_de_big(args)


# default parameters used in tensor2tensor implementation
@register_model_architecture('transformer', 'transformer_wmt_en_de_big_t2t')
def transformer_wmt_en_de_big_t2t(args):
    args.encoder_normalize_before = getattr(args, 'encoder_normalize_before', True)
    args.decoder_normalize_before = getattr(args, 'decoder_normalize_before', True)
    args.attention_dropout = getattr(args, 'attention_dropout', 0.1)
    args.activation_dropout = getattr(args, 'activation_dropout', 0.1)
    transformer_vaswani_wmt_en_de_big(args)<|MERGE_RESOLUTION|>--- conflicted
+++ resolved
@@ -464,24 +464,17 @@
         dim = tensor.size(0)
         if not hasattr(self, '_future_mask') or self._future_mask is None or self._future_mask.device != tensor.device:
             dim2 = dim * 2
-<<<<<<< HEAD
-            print('buffered_future_mask: I got {}*2={} as my initial dimension').format(dim, dim2)
+            print('buffered_future_mask: I got {}*2={} as my initial dimension'.format(dim, dim2))
             self._future_mask = torch.triu(utils.fill_with_neg_inf(tensor.new(dim2, dim2)), 1)
         else:
           print('buffered_future_mask: I got {} as input dimension.'.format(dim))
-=======
             self._future_mask = torch.triu(utils.fill_with_neg_inf(tensor.new(dim2, dim2)), 1)
->>>>>>> 20d92b8a
 
         #  dim = tensor.size(0)
         #  if not hasattr(self, '_future_mask') or self._future_mask is None or self._future_mask.device != tensor.device:
             #  self._future_mask = torch.triu(utils.fill_with_neg_inf(tensor.new(dim, dim)), 1)
         #  if self._future_mask.size(0) < dim:
             #  self._future_mask = torch.triu(utils.fill_with_neg_inf(self._future_mask.resize_(dim, dim)), 1)
-<<<<<<< HEAD
-=======
-
->>>>>>> 20d92b8a
         return self._future_mask[:dim, :dim]
 
     def upgrade_state_dict_named(self, state_dict, name):
