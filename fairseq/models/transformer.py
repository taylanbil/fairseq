--- conflicted
+++ resolved
@@ -357,11 +357,8 @@
         encoder_padding_mask = src_tokens.eq(self.padding_idx)
         #if not encoder_padding_mask.any():
         #    encoder_padding_mask = None
-<<<<<<< HEAD
-=======
 
         encoder_states = [] if return_all_hiddens else None
->>>>>>> 734b14f0
 
         # encoder layers
         for layer in self.layers:
